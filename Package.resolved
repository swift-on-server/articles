{
<<<<<<< HEAD
  "originHash" : "63570f769da781a35077dd1004bfaac6ba6ffe74fc2bdfe8516022186ae2af7b",
=======
  "originHash" : "b7b9cd09087bf232b1b03b302713179e131b05838f37d3cea68f707ed70cce1a",
>>>>>>> ce0923a5
  "pins" : [
    {
      "identity" : "async-http-client",
      "kind" : "remoteSourceControl",
      "location" : "https://github.com/swift-server/async-http-client",
      "state" : {
        "revision" : "e8babad8226b9b3f956a252d5b80e36b0c9d62a9",
        "version" : "1.22.0"
      }
    },
    {
      "identity" : "compress-nio",
      "kind" : "remoteSourceControl",
      "location" : "https://github.com/adam-fowler/compress-nio.git",
      "state" : {
        "revision" : "a52d3ac5f48820846d34d78d6f59316481e84968",
        "version" : "1.2.1"
      }
    },
    {
      "identity" : "hummingbird",
      "kind" : "remoteSourceControl",
      "location" : "https://github.com/hummingbird-project/hummingbird.git",
      "state" : {
<<<<<<< HEAD
        "revision" : "39362b4df11483d5dd1bc2843998f5b6ddac3c9a",
        "version" : "2.0.0-rc.5"
=======
        "revision" : "6c568da113a7abe712e4a00883a85ff7745d6929",
        "version" : "2.0.0"
>>>>>>> ce0923a5
      }
    },
    {
      "identity" : "hummingbird-websocket",
      "kind" : "remoteSourceControl",
      "location" : "https://github.com/hummingbird-project/hummingbird-websocket.git",
      "state" : {
<<<<<<< HEAD
        "revision" : "1505910de84a8c4be80a813c6a4df38109955f3e",
        "version" : "2.0.0-rc.3"
=======
        "revision" : "f53e2afe403b225a674fb5d1f0c5830d3991e9dc",
        "version" : "2.0.0"
>>>>>>> ce0923a5
      }
    },
    {
      "identity" : "swift-algorithms",
      "kind" : "remoteSourceControl",
      "location" : "https://github.com/apple/swift-algorithms",
      "state" : {
        "revision" : "f6919dfc309e7f1b56224378b11e28bab5bccc42",
        "version" : "1.2.0"
      }
    },
    {
      "identity" : "swift-argument-parser",
      "kind" : "remoteSourceControl",
      "location" : "https://github.com/apple/swift-argument-parser",
      "state" : {
        "revision" : "41982a3656a71c768319979febd796c6fd111d5c",
        "version" : "1.5.0"
      }
    },
    {
      "identity" : "swift-async-algorithms",
      "kind" : "remoteSourceControl",
      "location" : "https://github.com/apple/swift-async-algorithms.git",
      "state" : {
        "revision" : "6ae9a051f76b81cc668305ceed5b0e0a7fd93d20",
        "version" : "1.0.1"
      }
    },
    {
      "identity" : "swift-atomics",
      "kind" : "remoteSourceControl",
      "location" : "https://github.com/apple/swift-atomics.git",
      "state" : {
        "revision" : "cd142fd2f64be2100422d658e7411e39489da985",
        "version" : "1.2.0"
      }
    },
    {
      "identity" : "swift-collections",
      "kind" : "remoteSourceControl",
      "location" : "https://github.com/apple/swift-collections.git",
      "state" : {
        "revision" : "9bf03ff58ce34478e66aaee630e491823326fd06",
        "version" : "1.1.3"
      }
    },
    {
      "identity" : "swift-distributed-tracing",
      "kind" : "remoteSourceControl",
      "location" : "https://github.com/apple/swift-distributed-tracing.git",
      "state" : {
        "revision" : "11c756c5c4d7de0eeed8595695cadd7fa107aa19",
        "version" : "1.1.1"
      }
    },
    {
      "identity" : "swift-http-types",
      "kind" : "remoteSourceControl",
      "location" : "https://github.com/apple/swift-http-types.git",
      "state" : {
        "revision" : "ae67c8178eb46944fd85e4dc6dd970e1f3ed6ccd",
        "version" : "1.3.0"
      }
    },
    {
      "identity" : "swift-log",
      "kind" : "remoteSourceControl",
      "location" : "https://github.com/apple/swift-log",
      "state" : {
        "revision" : "9cb486020ebf03bfa5b5df985387a14a98744537",
        "version" : "1.6.1"
      }
    },
    {
      "identity" : "swift-metrics",
      "kind" : "remoteSourceControl",
      "location" : "https://github.com/apple/swift-metrics.git",
      "state" : {
        "revision" : "e0165b53d49b413dd987526b641e05e246782685",
        "version" : "2.5.0"
      }
    },
    {
      "identity" : "swift-mustache",
      "kind" : "remoteSourceControl",
      "location" : "https://github.com/hummingbird-project/swift-mustache",
      "state" : {
        "revision" : "cde358e364ab26f2b72a5f70613cfb0a574de6c9",
        "version" : "2.0.0-beta.3"
      }
    },
    {
      "identity" : "swift-nio",
      "kind" : "remoteSourceControl",
      "location" : "https://github.com/apple/swift-nio",
      "state" : {
        "revision" : "4c4453b489cf76e6b3b0f300aba663eb78182fad",
        "version" : "2.70.0"
      }
    },
    {
      "identity" : "swift-nio-extras",
      "kind" : "remoteSourceControl",
      "location" : "https://github.com/apple/swift-nio-extras.git",
      "state" : {
        "revision" : "d1ead62745cc3269e482f1c51f27608057174379",
        "version" : "1.24.0"
      }
    },
    {
      "identity" : "swift-nio-http2",
      "kind" : "remoteSourceControl",
      "location" : "https://github.com/apple/swift-nio-http2.git",
      "state" : {
        "revision" : "b5f7062b60e4add1e8c343ba4eb8da2e324b3a94",
        "version" : "1.34.0"
      }
    },
    {
      "identity" : "swift-nio-ssl",
      "kind" : "remoteSourceControl",
      "location" : "https://github.com/apple/swift-nio-ssl.git",
      "state" : {
        "revision" : "7b84abbdcef69cc3be6573ac12440220789dcd69",
        "version" : "2.27.2"
      }
    },
    {
      "identity" : "swift-nio-transport-services",
      "kind" : "remoteSourceControl",
      "location" : "https://github.com/apple/swift-nio-transport-services.git",
      "state" : {
        "revision" : "38ac8221dd20674682148d6451367f89c2652980",
        "version" : "1.21.0"
      }
    },
    {
      "identity" : "swift-numerics",
      "kind" : "remoteSourceControl",
      "location" : "https://github.com/apple/swift-numerics.git",
      "state" : {
        "revision" : "0a5bc04095a675662cf24757cc0640aa2204253b",
        "version" : "1.0.2"
      }
    },
    {
      "identity" : "swift-service-context",
      "kind" : "remoteSourceControl",
      "location" : "https://github.com/apple/swift-service-context.git",
      "state" : {
        "revision" : "0c62c5b4601d6c125050b5c3a97f20cce881d32b",
        "version" : "1.1.0"
      }
    },
    {
      "identity" : "swift-service-lifecycle",
      "kind" : "remoteSourceControl",
      "location" : "https://github.com/swift-server/swift-service-lifecycle",
      "state" : {
        "revision" : "24c800fb494fbee6e42bc156dc94232dc08971af",
        "version" : "2.6.1"
      }
    },
    {
      "identity" : "swift-system",
      "kind" : "remoteSourceControl",
      "location" : "https://github.com/apple/swift-system.git",
      "state" : {
        "revision" : "d2ba781702a1d8285419c15ee62fd734a9437ff5",
        "version" : "1.3.2"
      }
    }
  ],
  "version" : 3
}<|MERGE_RESOLUTION|>--- conflicted
+++ resolved
@@ -1,9 +1,5 @@
 {
-<<<<<<< HEAD
-  "originHash" : "63570f769da781a35077dd1004bfaac6ba6ffe74fc2bdfe8516022186ae2af7b",
-=======
   "originHash" : "b7b9cd09087bf232b1b03b302713179e131b05838f37d3cea68f707ed70cce1a",
->>>>>>> ce0923a5
   "pins" : [
     {
       "identity" : "async-http-client",
@@ -28,13 +24,8 @@
       "kind" : "remoteSourceControl",
       "location" : "https://github.com/hummingbird-project/hummingbird.git",
       "state" : {
-<<<<<<< HEAD
-        "revision" : "39362b4df11483d5dd1bc2843998f5b6ddac3c9a",
-        "version" : "2.0.0-rc.5"
-=======
         "revision" : "6c568da113a7abe712e4a00883a85ff7745d6929",
         "version" : "2.0.0"
->>>>>>> ce0923a5
       }
     },
     {
@@ -42,13 +33,8 @@
       "kind" : "remoteSourceControl",
       "location" : "https://github.com/hummingbird-project/hummingbird-websocket.git",
       "state" : {
-<<<<<<< HEAD
-        "revision" : "1505910de84a8c4be80a813c6a4df38109955f3e",
-        "version" : "2.0.0-rc.3"
-=======
         "revision" : "f53e2afe403b225a674fb5d1f0c5830d3991e9dc",
         "version" : "2.0.0"
->>>>>>> ce0923a5
       }
     },
     {
