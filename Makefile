SHELL=/bin/bash

baseUrl = https://raw.githubusercontent.com/BinaryBirds/github-workflows/refs/heads/main/scripts

<<<<<<< HEAD
check: symlinks deps lint
=======
check: symlinks deps
>>>>>>> 0e34b906

symlinks:
	curl -s $(baseUrl)/check-broken-symlinks.sh | bash
	
language:
	curl -s $(baseUrl)/check-unacceptable-language.sh | bash
	
deps:
	curl -s $(baseUrl)/check-local-swift-dependencies.sh | bash
	
lint:
	curl -s $(baseUrl)/run-swift-format.sh | bash

fmt:
	swiftformat .

format:
	curl -s $(baseUrl)/run-swift-format.sh | bash -s -- --fix

<<<<<<< HEAD
headers:
	curl -s $(baseUrl)/check-swift-headers.sh | bash

fix-headers:
	curl -s $(baseUrl)/check-swift-headers.sh | bash -s -- --fix
=======

>>>>>>> 0e34b906

build:
	swift build

release:
	swift build -c release

test:
	swift test --parallel

test-with-coverage:
	swift test --parallel --enable-code-coverage

clean:
	rm -rf .build
<<<<<<< HEAD
=======

docker-run:
	docker run --rm -v $(pwd):/app -it swift:6.0
>>>>>>> 0e34b906
<|MERGE_RESOLUTION|>--- conflicted
+++ resolved
@@ -2,11 +2,7 @@
 
 baseUrl = https://raw.githubusercontent.com/BinaryBirds/github-workflows/refs/heads/main/scripts
 
-<<<<<<< HEAD
 check: symlinks deps lint
-=======
-check: symlinks deps
->>>>>>> 0e34b906
 
 symlinks:
 	curl -s $(baseUrl)/check-broken-symlinks.sh | bash
@@ -26,15 +22,11 @@
 format:
 	curl -s $(baseUrl)/run-swift-format.sh | bash -s -- --fix
 
-<<<<<<< HEAD
 headers:
 	curl -s $(baseUrl)/check-swift-headers.sh | bash
 
 fix-headers:
 	curl -s $(baseUrl)/check-swift-headers.sh | bash -s -- --fix
-=======
-
->>>>>>> 0e34b906
 
 build:
 	swift build
@@ -50,9 +42,6 @@
 
 clean:
 	rm -rf .build
-<<<<<<< HEAD
-=======
 
 docker-run:
 	docker run --rm -v $(pwd):/app -it swift:6.0
->>>>>>> 0e34b906
