--- conflicted
+++ resolved
@@ -1,9 +1,5 @@
 {
-<<<<<<< HEAD
-  "originHash" : "1200a053de969320174e533fb58e0896602e615adeb7d3e02b7cc11e3fcc05d4",
-=======
   "originHash" : "39ee378a5452b7ecbf42ffb8e850cc3bb68bdddb2394e39ac26615ba789f3c5c",
->>>>>>> 896bea59
   "pins" : [
     {
       "identity" : "async-http-client",
